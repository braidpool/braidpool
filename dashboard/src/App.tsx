--- conflicted
+++ resolved
@@ -4,13 +4,9 @@
 import { Box, Container, Link, Typography, Button } from '@mui/material';
 import { BrowserRouter, Routes, Route } from 'react-router-dom';
 import Dashboard from './components/Dashboard/Dashboard';
-<<<<<<< HEAD
-import MinedSharesExplorer from './components/MinerDashboard/MinedSharesExplorer';
-=======
-import ShareDetails from './components/ShareDetails/ShareDetails';
+// import ShareDetails from './components/ShareDetails/ShareDetails';
 import MinedSharesExplorer from './components/BeadsTab/MinedSharesExplorer';
 import Footer from './components/Footer';
->>>>>>> e86620d8
 
 // Create a dark theme
 const theme = createTheme({
@@ -101,8 +97,6 @@
               />
               {/* Add more routes as needed */}
             </Routes>
-<<<<<<< HEAD
-=======
             <Box
               component="footer"
               sx={{
@@ -121,7 +115,6 @@
               </Container> */}
               <Footer></Footer>
             </Box>
->>>>>>> e86620d8
           </Box>
         </Box>
       </BrowserRouter>

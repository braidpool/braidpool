{
  "name": "dashboard",
  "version": "0.1.0",
  "private": true,
  "type": "module",
  "dependencies": {
    "@emotion/react": "^11.14.0",
    "@emotion/styled": "^11.14.0",
    "@mui/icons-material": "^7.0.1",
    "@mui/material": "^7.0.1",
    "@radix-ui/react-icons": "^1.3.2",
    "@tailwindcss/vite": "^4.1.3",
    "@testing-library/dom": "^10.4.0",
    "@testing-library/jest-dom": "^6.6.3",
    "@testing-library/react": "^16.2.0",
    "@testing-library/user-event": "^13.5.0",
    "@types/d3": "^7.4.3",
    "@types/jest": "^27.5.2",
    "@types/node": "^20.0.0",
    "@types/react": "^19.1.0",
    "@types/react-dom": "^19.1.1",
    "axios": "^1.8.4",
    "d3": "^7.9.0",
    "framer-motion": "^12.6.5",
    "gsap": "^3.12.7",
    "lucide-react": "^0.487.0",
    "react": "^19.1.0",
    "react-dom": "^19.1.0",
<<<<<<< HEAD
    "react-icons": "^5.5.0",
=======
>>>>>>> 886ec39d
    "react-router": "^7.5.2",
    "react-router-dom": "^7.4.1",
    "socket.io-client": "^4.8.1",
    "web-vitals": "^2.1.4"
  },
  "scripts": {
    "dev": "vite",
    "lint": "npx prettier --write .",
    "postinstall": "git config core.hooksPath ../.githooks",
    "pre-commit": "npm run lint",
    "build": "tsc && vite build",
    "preview": "vite preview",
    "test": "vitest"
  },
  "devDependencies": {
    "@tailwindcss/postcss": "^4.1.3",
    "@vitejs/plugin-react": "^4.3.4",
    "autoprefixer": "^10.4.21",
    "postcss": "^8.5.3",
    "tailwindcss": "^4.1.3",
    "typescript": "^5.8.3",
    "vite": "^6.2.6",
    "vitest": "^3.1.1"
  },
  "eslintConfig": {
    "extends": [
      "react-app",
      "react-app/jest"
    ]
  },
  "browserslist": {
    "production": [
      ">0.2%",
      "not dead",
      "not op_mini all"
    ],
    "development": [
      "last 1 chrome version",
      "last 1 firefox version",
      "last 1 safari version"
    ]
  }
}<|MERGE_RESOLUTION|>--- conflicted
+++ resolved
@@ -26,10 +26,9 @@
     "lucide-react": "^0.487.0",
     "react": "^19.1.0",
     "react-dom": "^19.1.0",
-<<<<<<< HEAD
+
     "react-icons": "^5.5.0",
-=======
->>>>>>> 886ec39d
+
     "react-router": "^7.5.2",
     "react-router-dom": "^7.4.1",
     "socket.io-client": "^4.8.1",
